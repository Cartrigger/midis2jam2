--- conflicted
+++ resolved
@@ -46,13 +46,9 @@
      */
     var i18n: ResourceBundle = ResourceBundle.getBundle("i18n.midis2jam2")
         private set
-<<<<<<< HEAD
-}
-=======
 }
 
 /**
  * Makes nice syntax for obtaining a string from [i18n].
  */
-operator fun ResourceBundle.get(key: String): String = this.getString(key)
->>>>>>> f14759a7
+operator fun ResourceBundle.get(key: String): String = this.getString(key)