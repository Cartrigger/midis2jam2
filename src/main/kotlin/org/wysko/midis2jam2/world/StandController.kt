--- conflicted
+++ resolved
@@ -22,26 +22,13 @@
 import org.wysko.midis2jam2.instrument.family.chromaticpercussion.Mallets
 import org.wysko.midis2jam2.instrument.family.piano.Keyboard
 import org.wysko.midis2jam2.util.Utils
-<<<<<<< HEAD
-import java.util.Objects
-=======
 import org.wysko.midis2jam2.util.cullHint
->>>>>>> f14759a7
 
 /**
  * Responsible for setting the visibility of the keyboard and mallet stands. The stand is simply shown if there is at
  * least one of the instrument visible at any given time, otherwise it is hidden.
  */
-<<<<<<< HEAD
-class StandController(
-    /** Context to midis2jam2. */
-    private val context: Midis2jam2
-) {
-    /** The keyboard stand. */
-    private val keyboardStand: Spatial = context.loadModel("PianoStand.obj", "RubberFoot.bmp")
-=======
 class StandController(private val context: Midis2jam2) {
->>>>>>> f14759a7
 
     private val keyboardStand = context.loadModel("PianoStand.obj", "RubberFoot.bmp").apply {
         move(-50f, 32f, -6f)
@@ -69,34 +56,6 @@
      * currently visible.
      */
     private fun setStandVisibility(stand: Spatial, clazz: Class<out Instrument>) {
-<<<<<<< HEAD
-        when {
-            context.instruments
-                .filter { obj: Instrument? -> Objects.nonNull(obj) }
-                .any { i: Instrument -> i.isVisible && clazz.isInstance(i) } -> {
-                stand.cullHint = CullHint.Dynamic
-            }
-
-            else -> {
-                stand.cullHint = CullHint.Always
-            }
-        }
-    }
-
-    init {
-        /* Load keyboard stand */
-        context.rootNode.attachChild(keyboardStand)
-        keyboardStand.move(-50f, 32f, -6f)
-        keyboardStand.rotate(0f, Utils.rad(45f), 0f)
-
-        /* Load mallet stand */
-        malletStand = context.loadModel("XylophoneLegs.obj", "RubberFoot.bmp")
-        context.rootNode.attachChild(malletStand)
-        malletStand.setLocalTranslation(-22F, 22.2F, 23F)
-        malletStand.rotate(0f, Utils.rad(33.7), 0f)
-        malletStand.scale(0.6666667f)
-=======
         stand.cullHint = context.instruments.any { clazz.isInstance(it) && it.isVisible }.cullHint()
->>>>>>> f14759a7
     }
 }